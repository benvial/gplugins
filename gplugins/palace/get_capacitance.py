from __future__ import annotations

import inspect
import itertools
import json
import shutil
from collections.abc import Iterable, Mapping, Sequence
from math import inf
from pathlib import Path
from tempfile import TemporaryDirectory
from typing import Any

from kfactory import kdb
import gdsfactory as gf
import gmsh
from gdsfactory.generic_tech import LAYER_STACK
from gdsfactory.technology import LayerStack
from numpy import isfinite
from pandas import read_csv

from gplugins.common.base_models.simulation import ElectrostaticResults
from gplugins.common.types import RFMaterialSpec
from gplugins.common.utils.async_helpers import (
    execute_and_stream_output,
    run_async_with_event_loop,
)
<<<<<<< HEAD
from gplugins.common.utils.get_component_with_net_layers import (
    get_component_with_net_layers,
)
=======
from gplugins.meshwell.get_meshwell_3D import get_meshwell_prisms
from meshwell.cad import cad
from meshwell.mesh import mesh
>>>>>>> 2f8991f6
from gdsfactory.config import home
from gplugins.meshwell.get_meshwell_3D import get_meshwell_prisms
from meshwell.cad import cad
from meshwell.mesh import mesh
from gdsfactory import logger

ELECTROSTATIC_JSON = "electrostatic.json"
ELECTROSTATIC_TEMPLATE = Path(__file__).parent / ELECTROSTATIC_JSON


def _generate_json(
    simulation_folder: Path,
    name: str,
    signals: Sequence[Sequence[str]],
    bodies: dict[str, dict[str, Any]],
    ground_layers: Iterable[str],
    layer_stack: LayerStack,
    material_spec: RFMaterialSpec,
    element_order: int,
    physical_name_to_dimtag_map: dict[str, tuple[int, int]],
    background_tag: str | None = None,
    simulator_params: Mapping[str, Any] | None = None,
) -> None:
    """Generates a json file for capacitive Palace simulations.

    Args:
        simulation_folder: Folder where the json file will be saved.
        name: Name of the simulation.
        signals: List of lists of signal names.
        bodies: Dictionary of bodies with their physical names as keys.
        ground_layers: List of ground layer names.
        layer_stack: Layer stack of the circuit.
        material_spec: Dictionary of material specifications.
        element_order: Order of the elements.
        physical_name_to_dimtag_map: Dictionary mapping physical names to dimension tags.
        background_tag: Physical name of the background.
        simulator_params: Dictionary of simulator parameters.
    """
    # TODO: Generalise to merger with the Elmer implementations"""
    used_materials = {v.material for v in layer_stack.layers.values()} | (
        {background_tag} if background_tag else {}
    )
    used_materials = {
        k: material_spec[k]
        for k in used_materials
        if isfinite(material_spec[k].get("relative_permittivity", inf))
    }

    with open(ELECTROSTATIC_TEMPLATE) as fp:
        palace_json_data = json.load(fp)

    material_to_attributes_map = {
        v["material"]: physical_name_to_dimtag_map[k][1]
        for k, v in bodies.items()
        if k in physical_name_to_dimtag_map
    }

<<<<<<< HEAD
=======
    # Debug: Show the physical name to dimtag mapping
    print(f"🔍 DEBUG: Physical surface mapping...")
    print(f"   Available physical surfaces and their IDs:")
    for _name, (dim, tag) in physical_name_to_dimtag_map.items():
        if dim == 2:  # Surface entities
            print(f"     {_name}: ID = {tag}")

    # Show what we're assigning to boundaries
    print(f"   Ground layers: {ground_layers}")
    print(
        f"   Ground surface IDs: {[physical_name_to_dimtag_map.get(layer, 'NOT_FOUND') for layer in ground_layers]}"
    )
    print(f"   Terminal surface assignments:")
    for i, signal_group in enumerate(signals):
        print(
            f"     Terminal {i + 1}: {signal_group} -> IDs: {[physical_name_to_dimtag_map.get(signal, 'NOT_FOUND') for signal in signal_group]}"
        )

>>>>>>> 2f8991f6
    palace_json_data["Model"]["Mesh"] = f"{name}.msh"
    palace_json_data["Domains"]["Materials"] = [
        {
            "Attributes": [material_to_attributes_map[material]],
            "Permittivity": props["relative_permittivity"],
        }
        for material, props in used_materials.items()
        if material in material_to_attributes_map
    ]
    # TODO 3d volumes as pec???, not needed for capacitance
    # palace_json_data['Boundaries']['PEC'] = {
    #     'Attributes': [
    #         physical_name_to_dimtag_map[pec][1] for pec in
    #         (set(k for k, v in physical_name_to_dimtag_map.items() if v[0] == 3) - set(bodies) -
    #          set(ground_layers))  # TODO same in Elmer??
    #     ]
    # }
    palace_json_data["Boundaries"]["Ground"] = {
        "Attributes": [physical_name_to_dimtag_map[layer][1] for layer in ground_layers]
    }

    palace_json_data["Boundaries"]["Terminal"] = [
        {
            "Index": i,
            "Attributes": [
                physical_name_to_dimtag_map[signal][1] for signal in signal_group
            ],
        }
        for i, signal_group in enumerate(signals, 1)
    ]
<<<<<<< HEAD

    # palace_json_data["Boundaries"]["Postprocessing"]["SurfaceFlux"] = [
    #     d | {"Type": "Electric"} for d in palace_json_data["Boundaries"]["Terminal"]
    # ]

    # palace_json_data["Solver"]["Device"] = "CPU"
=======
    # TODO try do we get energy method without this??
    surf_flux = []
    for attr in palace_json_data["Boundaries"]["Terminal"]:
        attr_new = attr.copy()
        attr_new["Type"] = "Electric"
        surf_flux.append(attr_new)
    palace_json_data["Boundaries"]["Postprocessing"]["SurfaceFlux"] = surf_flux
>>>>>>> 2f8991f6
    palace_json_data["Solver"]["Order"] = element_order
    palace_json_data["Solver"]["Electrostatic"]["Save"] = len(signals)
    if simulator_params is not None:
        palace_json_data["Solver"]["Linear"] |= simulator_params

    with open(simulation_folder / f"{name}.json", "w", encoding="utf-8") as fp:
        json.dump(palace_json_data, fp, indent=4)


def _palace(simulation_folder: Path, name: str, n_processes: int = 1) -> None:
    """Run simulations with Palace."""
    # Try to find palace in PATH first
    palace = shutil.which("palace")

    # If not found, try to load it via Spack
    if palace is None:
        raise RuntimeError(
            "palace not found. Make sure it is available in your PATH or via Spack."
        )
    else:
        # Palace found in PATH, use the original method
        json_file = simulation_folder / f"{Path(name).stem}.json"

        logger.info(f"   Running Palace simulation...")
        logger.info(f"   Palace executable: {palace}")
        logger.info(f"   JSON config file: {json_file}")
        logger.info(f"   Simulation folder: {simulation_folder}")
        logger.info(f"   Working directory contents before Palace:")
        for item in simulation_folder.iterdir():
            print(f"     - {item.name}")

        try:
            run_async_with_event_loop(
                execute_and_stream_output(
                    (
                        [palace, json_file]
                        if n_processes == 1
                        else [palace, "-np", str(n_processes), json_file]
                    ),
                    shell=False,
                    log_file_dir=simulation_folder,
                    log_file_str=json_file.stem + "_palace",
                    cwd=simulation_folder,
                )
            )
        except Exception as e:
            logger.info(f"   ❌ Palace execution failed: {e}")
            raise

    # Check results after Palace execution (regardless of method used)
    logger.info(f"   Palace execution completed!")
    logger.debug(f"   Working directory contents after Palace:")
    for item in simulation_folder.iterdir():
        logger.debug(f"     - {item.name}")


def _read_palace_results(
    simulation_folder: Path,
    mesh_filename: str,
    ports: Iterable[str],
    is_temporary: bool,
) -> ElectrostaticResults:
    """Fetch results from successful Palace simulations."""
    csv_file = simulation_folder / "postpro" / "terminal-Cm.csv"
    raw_capacitance_matrix = read_csv(csv_file, dtype=float).values[
        :, 1:
    ]  # remove index

    return ElectrostaticResults(
        capacitance_matrix={
            (port_i.name, port_j.name): raw_capacitance_matrix[i][j]
            for (i, port_i), (j, port_j) in itertools.product(
                enumerate(ports), enumerate(ports)
            )
        },
        **(
            {}
            if is_temporary
            else dict(
                mesh_location=simulation_folder / mesh_filename,
                field_file_location=simulation_folder
                / "postpro"
                / "paraview"
                / "electrostatic"
                / "electrostatic.pvd",
            )
        ),
    )


def run_capacitive_simulation_palace(
    component: gf.Component,
    element_order: int = 1,
    n_processes: int = 1,
    layer_stack: LayerStack | None = None,
    material_spec: RFMaterialSpec | None = None,
    simulation_folder: Path | str | None = None,
    simulator_params: Mapping[str, Any] | None = None,
    mesh_parameters: dict[str, Any] | None = None,
    mesh_file: Path | str | None = None,
) -> ElectrostaticResults:
    """Run electrostatic finite element method simulations using
    `Palace`_.
    Returns the field solution and resulting capacitance matrix.

    .. note:: You should have `palace` in your PATH.

    Args:
        component: Simulation environment as a gdsfactory component.
        element_order:
            Order of polynomial basis functions.
            Higher is more accurate but takes more memory and time to run.
        n_processes: Number of processes to use for parallelization
        layer_stack:
            :class:`~LayerStack` defining defining what layers to include in the simulation
            and the material properties and thicknesses.
        material_spec:
            :class:`~RFMaterialSpec` defining material parameters for the ones used in ``layer_stack``.
        simulation_folder:
            Directory for storing the simulation results.
            Default is a temporary directory.
        simulator_params: Palace-specific parameters. This will be expanded to ``solver["Linear"]`` in
            the Palace config, see `Palace documentation <https://awslabs.github.io/palace/stable/config/solver/#solver[%22Linear%22]>`_
        mesh_parameters:
            Keyword arguments to provide to :func:`~meshwell.mesh.mesh`.
        mesh_file: Path to a ready mesh to use. Useful for reusing one mesh file.
            By default a mesh is generated according to ``mesh_parameters``.

    .. _Palace: https://github.com/awslabs/palace
    """
    if layer_stack is None:
        layer_stack = LayerStack(
            layers={
                k: LAYER_STACK.layers[k]
                for k in (
                    "core",
                    "substrate",
                    "box",
                )
            }
        )
    if material_spec is None:
        material_spec: RFMaterialSpec = {
            "si": {"relative_permittivity": 11.45},
            "sio2": {"relative_permittivity": 1},
            "vacuum": {"relative_permittivity": 1},
        }

    temp_dir = TemporaryDirectory()
    simulation_folder = Path(simulation_folder or temp_dir.name)
    simulation_folder.mkdir(exist_ok=True, parents=True)

    port_delimiter = "@"  # won't cause trouble unlike #
    if mesh_file:
        shutil.copyfile(str(mesh_file), str(simulation_folder / filename))
        filename = component.name + ".msh"
    else:
<<<<<<< HEAD
        # Generate a version of the component where layers are split according to ports they touch
        if component.ports:
            mesh_component = component.dup()
            mesh_component.flatten()
            component = get_component_with_net_layers(
                component=mesh_component,
                layer_stack=layer_stack,
                port_names=[p.name for p in component.ports],
                delimiter="@",
            )
        filename = component.name + ".msh"

=======
>>>>>>> 2f8991f6
        prisms = get_meshwell_prisms(
            component=component,
            layer_stack=layer_stack,
<<<<<<< HEAD
=======
            n_threads=n_processes,
>>>>>>> 2f8991f6
        )
        cad(
            entities_list=prisms,
            output_file=(
                cad_output := (simulation_folder / filename).with_suffix(".xao")
            ),
            boundary_delimiter=(boundary_delimiter:="boundary"),
            progress_bars=True,
        )
        mesh(
            input_file=cad_output,
            output_file=(simulation_folder / filename).with_suffix(".msh"),
            boundary_delimiter=boundary_delimiter,
            dim=3,
            **(mesh_parameters or {}),
        )

    # Re-read the mesh
    # `interruptible` works on gmsh versions >= 4.11.2
    gmsh.initialize(
        **(
            {"interruptible": False}
            if "interruptible" in inspect.getfullargspec(gmsh.initialize).args
            else {}
        )
    )
    gmsh.merge(str(simulation_folder / filename))
    mesh_surface_entities = [
        gmsh.model.getPhysicalName(*dimtag) for dimtag in gmsh.model.getPhysicalGroups(dim=2)
    ]

    def _derived_layer_equivalent_to_port_layer(
        derived_layer: kdb.DerivedLayer, port: gf.Port
    ) -> bool:
        """Check if a derived layer corresponds to a port layer."""
        return (derived_layer.layer.layer, derived_layer.layer.datatype) == (
            port.layer_info.layer,
            port.layer_info.datatype,
        )

    # Signals are converted to Boundaries
    ground_layers = {
        k
        for port in component.ports
        for k, v in layer_stack.layers.items()
        if v.derived_layer is not None
        and _derived_layer_equivalent_to_port_layer(v.derived_layer, port)
    }
    # ports allowed only on metal

    metal_surfaces = [
        e for e in mesh_surface_entities if any(ground in e for ground in ground_layers)
    ]
    # Group signal BCs by ports
    # TODO we need to remove the port-boundary surfaces for palace to work, why?
    # TODO might as well remove the vacuum boundary and have just 2D sheets
    metal_signal_surfaces_grouped = [
        [e for e in metal_surfaces if port.name in e and boundary_delimiter not in e] for port in component.ports
    ]
<<<<<<< HEAD
=======

    print(f"   Port surfaces found: {port_surfaces}")

    # If no port-specific surfaces found, assign metal surfaces to ports
    # This is a fallback for simple geometries like interdigital capacitors
    if not any(port_surfaces):
        print(f"   ⚠️  No port-specific surfaces found, using fallback assignment")
        # For interdigital capacitor, both ports use the same metal layer
        # but we need to create distinct boundaries for Palace
        metal_signal_surfaces_grouped = [
            (
                [metal_surfaces[0]]
                if i == 0 and metal_surfaces
                else (
                    [metal_surfaces[1]]
                    if i == 1 and len(metal_surfaces) > 1
                    else []
                )
            )
            for i, port in enumerate(component.ports)
        ]
        for i, port in enumerate(component.ports):
            print(i, port)
        # If we only have one type of metal surface, assign it to the first port
        if len(metal_surfaces) == 1:
            metal_signal_surfaces_grouped = [[metal_surfaces[0]], []]
        elif len(metal_surfaces) >= 2:
            metal_signal_surfaces_grouped = [[metal_surfaces[0]], [metal_surfaces[1]]]
    else:
        # Use the port-specific surfaces
        metal_signal_surfaces_grouped = [
            [s for s in surfaces if s in metal_surfaces] for surfaces in port_surfaces
        ]

    print(f"   Final grouped surfaces: {metal_signal_surfaces_grouped}")

    # Check if we have valid surface assignments
    for i, group in enumerate(metal_signal_surfaces_grouped):
        port_name = list(component.ports)[i].name
        print(f"   Port {port_name}: surfaces = {group}")
        if not group:
            print(f"   ⚠️  WARNING: No surfaces assigned to port {port_name}")

>>>>>>> 2f8991f6
    metal_ground_surfaces = set(metal_surfaces) - set(
        itertools.chain.from_iterable(metal_signal_surfaces_grouped)
    )
    ground_layers |= metal_ground_surfaces

    # dielectrics
    bodies = {
        k: {
            "material": v.material,
        }
        for k, v in layer_stack.layers.items()
        if port_delimiter not in k and k not in ground_layers
    }
    if background_tag := (mesh_parameters or {}).get("background_tag", "vacuum"):
        bodies = {**bodies, background_tag: {"material": background_tag}}

    # TODO refactor to not require this map, the same information could be transferred with the variables above
    physical_name_to_dimtag_map = {
        gmsh.model.getPhysicalName(*dimtag): dimtag
        for dimtag in gmsh.model.getPhysicalGroups()
    }
<<<<<<< HEAD
    # Use msh version 2.2 for MFEM / Palace compatibility, see https://mfem.org/mesh-formats/#gmsh-mesh-formats
    gmsh.option.setNumber("Mesh.MshFileVersion", 2.2)
    gmsh.write(str(simulation_folder / filename))
=======
    # gmsh.fltk.run()
>>>>>>> 2f8991f6
    gmsh.finalize()

    _generate_json(
        simulation_folder,
        component.name,
        metal_signal_surfaces_grouped,
        bodies,
        ground_layers,
        layer_stack,
        material_spec,
        element_order,
        physical_name_to_dimtag_map,
        background_tag,
        simulator_params,
    )
    _palace(simulation_folder, filename, n_processes)

    results = _read_palace_results(
        simulation_folder,
        filename,
        [port.name for port in component.ports],
        is_temporary=str(simulation_folder) == temp_dir.name,
    )
    temp_dir.cleanup()
    return results



if __name__ == "__main__":
    import json
    import os
    import tempfile
    from pathlib import Path

    c = gf.components.interdigital_capacitor()
    with TemporaryDirectory() as tmp_dir:
        r = run_capacitive_simulation_palace(c, simulation_folder=tmp_dir)
        # Print capacitance matrix
        print(f"\n📈 CAPACITANCE MATRIX:")
        for key, value in r.capacitance_matrix.items():
            print(f"   C[{key[0]},{key[1]}] = {value:.2e} F")<|MERGE_RESOLUTION|>--- conflicted
+++ resolved
@@ -24,15 +24,9 @@
     execute_and_stream_output,
     run_async_with_event_loop,
 )
-<<<<<<< HEAD
 from gplugins.common.utils.get_component_with_net_layers import (
     get_component_with_net_layers,
 )
-=======
-from gplugins.meshwell.get_meshwell_3D import get_meshwell_prisms
-from meshwell.cad import cad
-from meshwell.mesh import mesh
->>>>>>> 2f8991f6
 from gdsfactory.config import home
 from gplugins.meshwell.get_meshwell_3D import get_meshwell_prisms
 from meshwell.cad import cad
@@ -89,28 +83,7 @@
         for k, v in bodies.items()
         if k in physical_name_to_dimtag_map
     }
-
-<<<<<<< HEAD
-=======
-    # Debug: Show the physical name to dimtag mapping
-    print(f"🔍 DEBUG: Physical surface mapping...")
-    print(f"   Available physical surfaces and their IDs:")
-    for _name, (dim, tag) in physical_name_to_dimtag_map.items():
-        if dim == 2:  # Surface entities
-            print(f"     {_name}: ID = {tag}")
-
-    # Show what we're assigning to boundaries
-    print(f"   Ground layers: {ground_layers}")
-    print(
-        f"   Ground surface IDs: {[physical_name_to_dimtag_map.get(layer, 'NOT_FOUND') for layer in ground_layers]}"
-    )
-    print(f"   Terminal surface assignments:")
-    for i, signal_group in enumerate(signals):
-        print(
-            f"     Terminal {i + 1}: {signal_group} -> IDs: {[physical_name_to_dimtag_map.get(signal, 'NOT_FOUND') for signal in signal_group]}"
-        )
-
->>>>>>> 2f8991f6
+    
     palace_json_data["Model"]["Mesh"] = f"{name}.msh"
     palace_json_data["Domains"]["Materials"] = [
         {
@@ -141,22 +114,12 @@
         }
         for i, signal_group in enumerate(signals, 1)
     ]
-<<<<<<< HEAD
 
     # palace_json_data["Boundaries"]["Postprocessing"]["SurfaceFlux"] = [
     #     d | {"Type": "Electric"} for d in palace_json_data["Boundaries"]["Terminal"]
     # ]
 
     # palace_json_data["Solver"]["Device"] = "CPU"
-=======
-    # TODO try do we get energy method without this??
-    surf_flux = []
-    for attr in palace_json_data["Boundaries"]["Terminal"]:
-        attr_new = attr.copy()
-        attr_new["Type"] = "Electric"
-        surf_flux.append(attr_new)
-    palace_json_data["Boundaries"]["Postprocessing"]["SurfaceFlux"] = surf_flux
->>>>>>> 2f8991f6
     palace_json_data["Solver"]["Order"] = element_order
     palace_json_data["Solver"]["Electrostatic"]["Save"] = len(signals)
     if simulator_params is not None:
@@ -314,7 +277,6 @@
         shutil.copyfile(str(mesh_file), str(simulation_folder / filename))
         filename = component.name + ".msh"
     else:
-<<<<<<< HEAD
         # Generate a version of the component where layers are split according to ports they touch
         if component.ports:
             mesh_component = component.dup()
@@ -327,15 +289,9 @@
             )
         filename = component.name + ".msh"
 
-=======
->>>>>>> 2f8991f6
         prisms = get_meshwell_prisms(
             component=component,
             layer_stack=layer_stack,
-<<<<<<< HEAD
-=======
-            n_threads=n_processes,
->>>>>>> 2f8991f6
         )
         cad(
             entities_list=prisms,
@@ -395,52 +351,6 @@
     metal_signal_surfaces_grouped = [
         [e for e in metal_surfaces if port.name in e and boundary_delimiter not in e] for port in component.ports
     ]
-<<<<<<< HEAD
-=======
-
-    print(f"   Port surfaces found: {port_surfaces}")
-
-    # If no port-specific surfaces found, assign metal surfaces to ports
-    # This is a fallback for simple geometries like interdigital capacitors
-    if not any(port_surfaces):
-        print(f"   ⚠️  No port-specific surfaces found, using fallback assignment")
-        # For interdigital capacitor, both ports use the same metal layer
-        # but we need to create distinct boundaries for Palace
-        metal_signal_surfaces_grouped = [
-            (
-                [metal_surfaces[0]]
-                if i == 0 and metal_surfaces
-                else (
-                    [metal_surfaces[1]]
-                    if i == 1 and len(metal_surfaces) > 1
-                    else []
-                )
-            )
-            for i, port in enumerate(component.ports)
-        ]
-        for i, port in enumerate(component.ports):
-            print(i, port)
-        # If we only have one type of metal surface, assign it to the first port
-        if len(metal_surfaces) == 1:
-            metal_signal_surfaces_grouped = [[metal_surfaces[0]], []]
-        elif len(metal_surfaces) >= 2:
-            metal_signal_surfaces_grouped = [[metal_surfaces[0]], [metal_surfaces[1]]]
-    else:
-        # Use the port-specific surfaces
-        metal_signal_surfaces_grouped = [
-            [s for s in surfaces if s in metal_surfaces] for surfaces in port_surfaces
-        ]
-
-    print(f"   Final grouped surfaces: {metal_signal_surfaces_grouped}")
-
-    # Check if we have valid surface assignments
-    for i, group in enumerate(metal_signal_surfaces_grouped):
-        port_name = list(component.ports)[i].name
-        print(f"   Port {port_name}: surfaces = {group}")
-        if not group:
-            print(f"   ⚠️  WARNING: No surfaces assigned to port {port_name}")
-
->>>>>>> 2f8991f6
     metal_ground_surfaces = set(metal_surfaces) - set(
         itertools.chain.from_iterable(metal_signal_surfaces_grouped)
     )
@@ -462,13 +372,9 @@
         gmsh.model.getPhysicalName(*dimtag): dimtag
         for dimtag in gmsh.model.getPhysicalGroups()
     }
-<<<<<<< HEAD
     # Use msh version 2.2 for MFEM / Palace compatibility, see https://mfem.org/mesh-formats/#gmsh-mesh-formats
     gmsh.option.setNumber("Mesh.MshFileVersion", 2.2)
     gmsh.write(str(simulation_folder / filename))
-=======
-    # gmsh.fltk.run()
->>>>>>> 2f8991f6
     gmsh.finalize()
 
     _generate_json(
